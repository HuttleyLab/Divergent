--- conflicted
+++ resolved
@@ -134,9 +134,5 @@
 .vscode/*
 
 manuscript/*
-<<<<<<< HEAD
 paper/*
-=======
-paper/*
-jats/*
->>>>>>> 99e1d57a
+jats/*